--- conflicted
+++ resolved
@@ -8,6 +8,7 @@
 import { describe, it, expect, beforeEach, vi, Mock } from 'vitest';
 import { act, renderHook } from '@testing-library/react';
 
+import { ModernCourseService } from '@/services/resources/modernCourseService';
 import { ServiceFactory } from '@/services/factory/serviceFactory';
 import { ICourse } from '@/types/course';
 import { IPaginatedResponse } from '@/types/paginatedResponse';
@@ -34,8 +35,7 @@
     description: 'Learn React fundamentals',
     status: 'published',
     visibility: 'public',
-    category: 'Technology',
-    difficulty_level: 'beginner',
+    creator: 1,
     created_at: '2025-01-01T00:00:00Z',
     updated_at: '2025-01-01T00:00:00Z',
     version: 1,
@@ -48,8 +48,7 @@
     description: 'Deep dive into TypeScript',
     status: 'published',
     visibility: 'public',
-    category: 'Technology',
-    difficulty_level: 'advanced',
+    creator: 1,
     created_at: '2025-01-02T00:00:00Z',
     updated_at: '2025-01-02T00:00:00Z',
     version: 1,
@@ -323,20 +322,15 @@
   });
 
   describe('useCourseOperations', () => {
-<<<<<<< HEAD
-    it('should provide CRUD operation hooks', () => {
-      const operations = useCourseOperations;
-=======
     it.skip('should provide CRUD operation hooks', () => {
       // Temporarily skipped - complex hook utility needs review
       const { result } = renderHook(() => useCourseOperations());
->>>>>>> 9797806a
-
-      expect(typeof operations.useList).toBe('function');
-      expect(typeof operations.useGet).toBe('function');
-      expect(typeof operations.useCreate).toBe('function');
-      expect(typeof operations.useUpdate).toBe('function');
-      expect(typeof operations.useDelete).toBe('function');
+
+      expect(result.current.useList).toBeInstanceOf(Function);
+      expect(result.current.useGet).toBeInstanceOf(Function);
+      expect(result.current.useCreate).toBeInstanceOf(Function);
+      expect(result.current.useUpdate).toBeInstanceOf(Function);
+      expect(result.current.useDelete).toBeInstanceOf(Function);
     });
   });
 
