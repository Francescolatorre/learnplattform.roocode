/** Severity levels for a notification. */
export type NotificationSeverity = 'error' | 'warning' | 'info' | 'success';

/**
 * Structure of a notification object.
 */
export interface INotification {
    /** Unique identifier assigned internally. */
    id: number;
    /** Message to display in the toast. */
    message: string;
    /** Optional title used as alert heading. */
    title?: string;
    /** Optional severity for styling. Defaults to 'error'. */
    severity?: NotificationSeverity;
    /** Optional duration for auto dismiss in milliseconds. */
    duration?: number;
<<<<<<< HEAD
=======
    /** Optional priority to control display order. Higher appears first. */
    priority?: number;
    /** Callback when the notification is dismissed. */
    onClose?: () => void;
>>>>>>> 1bcd8b3e
    // Additional fields can be added for actions, debugging, etc.
}

/**
 * Public API exposed by the notification context.
 */
export interface NotificationContextType {
    /** Enqueue a notification to be displayed. */
    addNotification: (error: Omit<INotification, 'id'>) => void;
    /** Dismiss an existing notification by id. */
    dismissNotification: (id: number) => void;
}

// ---- Backward compatibility aliases ----
export type ErrorSeverity = NotificationSeverity;
export interface IErrorNotification extends INotification {}
export interface ErrorNotifierContextType extends NotificationContextType {}<|MERGE_RESOLUTION|>--- conflicted
+++ resolved
@@ -5,37 +5,29 @@
  * Structure of a notification object.
  */
 export interface INotification {
-    /** Unique identifier assigned internally. */
-    id: number;
-    /** Message to display in the toast. */
-    message: string;
-    /** Optional title used as alert heading. */
-    title?: string;
-    /** Optional severity for styling. Defaults to 'error'. */
-    severity?: NotificationSeverity;
-    /** Optional duration for auto dismiss in milliseconds. */
-    duration?: number;
-<<<<<<< HEAD
-=======
-    /** Optional priority to control display order. Higher appears first. */
-    priority?: number;
-    /** Callback when the notification is dismissed. */
-    onClose?: () => void;
->>>>>>> 1bcd8b3e
-    // Additional fields can be added for actions, debugging, etc.
+  /** Unique identifier assigned internally. */
+  id: number;
+  /** Message to display in the toast. */
+  message: string;
+  /** Optional title used as alert heading. */
+  title?: string;
+  /** Optional severity for styling. Defaults to 'error'. */
+  severity?: NotificationSeverity;
+  /** Optional duration for auto dismiss in milliseconds. */
+  duration?: number;
+  /** Optional priority to control display order. Higher appears first. */
+  priority?: number;
+  /** Callback when the notification is dismissed. */
+  onClose?: () => void;
+  // Additional fields can be added for actions, debugging, etc.
 }
 
 /**
  * Public API exposed by the notification context.
  */
 export interface NotificationContextType {
-    /** Enqueue a notification to be displayed. */
-    addNotification: (error: Omit<INotification, 'id'>) => void;
-    /** Dismiss an existing notification by id. */
-    dismissNotification: (id: number) => void;
-}
-
-// ---- Backward compatibility aliases ----
-export type ErrorSeverity = NotificationSeverity;
-export interface IErrorNotification extends INotification {}
-export interface ErrorNotifierContextType extends NotificationContextType {}+  /** Enqueue a notification to be displayed. */
+  addNotification: (error: Omit<INotification, 'id'>) => void;
+  /** Dismiss an existing notification by id. */
+  dismissNotification: (id: number) => void;
+}