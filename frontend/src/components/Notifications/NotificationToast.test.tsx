--- conflicted
+++ resolved
@@ -114,11 +114,7 @@
     // Find and trigger Snackbar onClose with clickaway reason
     const snackbar = container!.querySelector('.MuiSnackbar-root');
     act(() => {
-<<<<<<< HEAD
-      // Accessing private prop for testing
-=======
       // @ts-expect-error - Accessing private prop for testing
->>>>>>> a598ed6f
       (snackbar as any)?.__ON_CLOSE?.({}, 'clickaway');
     });
 
